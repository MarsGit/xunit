﻿using System;
using System.Collections.Generic;
using System.IO;
using System.Linq;
using System.Reflection;
using Xunit.Abstractions;

namespace Xunit.Sdk
{
    /// <summary>
    /// Reflection-based implementation of <see cref="IReflectionAssemblyInfo"/>.
    /// </summary>
    public class ReflectionAssemblyInfo : LongLivedMarshalByRefObject, IReflectionAssemblyInfo
    {
        /// <summary>
        /// Initializes a new instance of the <see cref="ReflectionAssemblyInfo"/> class.
        /// </summary>
        /// <param name="assembly">The assembly to be wrapped.</param>
        public ReflectionAssemblyInfo(Assembly assembly)
        {
            Assembly = assembly;
        }

        /// <summary>
        /// Initializes a new instance of the <see cref="ReflectionAssemblyInfo"/> class.
        /// </summary>
        /// <param name="assemblyFileName">The assembly to be wrapped.</param>
        public ReflectionAssemblyInfo(string assemblyFileName)
        {
#if WIN8_STORE
            try
            {
                Assembly = Assembly.Load(AssemblyName.GetAssemblyName(assemblyFileName));
            }
            catch (Exception)
            {
                Assembly = Assembly.Load(Path.GetFileNameWithoutExtension(assemblyFileName));
            }
<<<<<<< HEAD
#elif WINDOWS_PHONE_APP || WINDOWS_PHONE || DNX451 || DNXCORE50
            Assembly = Assembly.Load(new AssemblyName { Name = Path.GetFileNameWithoutExtension(assemblyFileName) });
=======
#elif WINDOWS_PHONE_APP || WINDOWS_PHONE || ASPNET50 || ASPNETCORE50
            Assembly = Assembly.Load(new AssemblyName { Name = Path.GetFileNameWithoutExtension(assemblyFileName), Version = new Version(0, 0) });
>>>>>>> 9464b84a
#elif ANDROID
            Assembly = Assembly.Load(assemblyFileName);
#else
            Assembly = Assembly.Load(AssemblyName.GetAssemblyName(assemblyFileName));
#endif
        }

        /// <inheritdoc/>
        public Assembly Assembly { get; private set; }

        /// <inheritdoc/>
        public string AssemblyPath
        {
            get
            {
#if WINDOWS_PHONE_APP || WINDOWS_PHONE || DNX451 || DNXCORE50
                return Assembly.GetName().Name + ".dll"; // Return the short name on WPA81 as that's all that can be loaded
#else
                return Assembly.GetLocalCodeBase();
#endif
            }
        }

        /// <inheritdoc/>
        public string Name { get { return Assembly.FullName; } }

        /// <inheritdoc/>
        public IEnumerable<IAttributeInfo> GetCustomAttributes(string assemblyQualifiedAttributeTypeName)
        {
            var attributeType = SerializationHelper.GetType(assemblyQualifiedAttributeTypeName);
            Guard.ArgumentValid("assemblyQualifiedAttributeTypeName", "Could not locate type name", attributeType != null);

            return Assembly.CustomAttributes
                           .Where(attr => attributeType.GetTypeInfo().IsAssignableFrom(attr.AttributeType.GetTypeInfo()))
                           .OrderBy(attr => attr.AttributeType.Name)
                           .Select(Reflector.Wrap)
                           .Cast<IAttributeInfo>()
                           .ToList();
        }

        /// <inheritdoc/>
        public ITypeInfo GetType(string typeName)
        {
            var type = Assembly.GetType(typeName);
            return type == null ? null : Reflector.Wrap(type);
        }

        /// <inheritdoc/>
        public IEnumerable<ITypeInfo> GetTypes(bool includePrivateTypes)
        {
            var selector = includePrivateTypes ? Assembly.DefinedTypes.Select(t => t.AsType()) : Assembly.ExportedTypes;

            try
            {
                return selector.Select(Reflector.Wrap).Cast<ITypeInfo>();
            }
            catch (ReflectionTypeLoadException ex)
            {
                return ex.Types.Select(Reflector.Wrap).Cast<ITypeInfo>();
            }
        }

        /// <inheritdoc/>
        public override string ToString()
        {
            return Assembly.ToString();
        }
    }
}<|MERGE_RESOLUTION|>--- conflicted
+++ resolved
@@ -36,13 +36,8 @@
             {
                 Assembly = Assembly.Load(Path.GetFileNameWithoutExtension(assemblyFileName));
             }
-<<<<<<< HEAD
 #elif WINDOWS_PHONE_APP || WINDOWS_PHONE || DNX451 || DNXCORE50
-            Assembly = Assembly.Load(new AssemblyName { Name = Path.GetFileNameWithoutExtension(assemblyFileName) });
-=======
-#elif WINDOWS_PHONE_APP || WINDOWS_PHONE || ASPNET50 || ASPNETCORE50
             Assembly = Assembly.Load(new AssemblyName { Name = Path.GetFileNameWithoutExtension(assemblyFileName), Version = new Version(0, 0) });
->>>>>>> 9464b84a
 #elif ANDROID
             Assembly = Assembly.Load(assemblyFileName);
 #else
